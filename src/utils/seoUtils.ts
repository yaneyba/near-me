--- conflicted
+++ resolved
@@ -104,15 +104,10 @@
     // Add neighborhood keywords (only if not null)
     const neighborhoods = new Set<string>();
     businesses.forEach(business => {
-<<<<<<< HEAD
-      neighborhoods.add(business.neighborhood?.toLowerCase() || '');
-      baseKeywords.push(`${category.toLowerCase()} ${business.neighborhood?.toLowerCase() || ''}`);
-=======
       if (business.neighborhood) {
         neighborhoods.add(business.neighborhood.toLowerCase());
         baseKeywords.push(`${category.toLowerCase()} ${business.neighborhood.toLowerCase()}`);
       }
->>>>>>> b4ab69d7
     });
 
     return [...new Set(baseKeywords)].slice(0, 20); // Limit to 20 keywords
